package org.mitre.synthea.modules;

import static org.junit.Assert.assertEquals;

import java.util.ArrayList;
import java.util.List;
import java.util.concurrent.TimeUnit;

import org.junit.Before;
import org.junit.Test;
import org.mitre.synthea.world.agents.Payer;
import org.mitre.synthea.world.agents.Person;
import org.mitre.synthea.world.concepts.HealthRecord.Code;
import org.mitre.synthea.world.concepts.HealthRecord.Encounter;
import org.mitre.synthea.world.concepts.HealthRecord.Entry;

//test calculate, conditionsInYear, weight

public class QualityOfLifeTest {

  private Person person;

  public static final long stopTime = ((long) (365.25 * 35)) + 1;

  /**
   * Setup for Quality calculation tests.
   */
  @Before
  public void init() {
    // Create Person
    person = new Person(0);
    person.attributes.put(Person.BIRTHDATE, 0L);

    // Ensure Person's payer is not null
    Payer.loadNoInsurance();
    person.setPayerAtTime(0L, Payer.noInsurance);

<<<<<<< HEAD
    // Diabetes - code = 44054006;  dw = 0.031, 0.049, 0.072
    // ADD      - code = 192127007; dw = 0.028, 0.045, 0.066
    // Asthma   - code = 195967001; dw = 0.015, 0.036, 0.133

    //                 asthma
    //           |-----------------|
    //             ADD             diabetes
    //           |-----|     |-----------------|
    // |---|-----|-----|-----|-----|-----|-----|
    // 0   5     10    15    20    25    30   35

    // ADD starts
    Entry addCondition = person.record.conditionStart(
        TimeUnit.DAYS.toMillis((long) (365.25 * 10)), "192127007");
=======
    // Diabetes - code = 44054006; dw = 0.049
    // ADD - code = 192127007; dw = 0.045
    // Asthma - code = 195967001; dw = 0.015

    // asthma
    // |-----------------|
    // ADD diabetes
    // |-----| |-----------------|
    // |-----|-----|-----|-----|-----|-----|-----|
    // 0 5 10 15 20 25 30 35

    person.setPayerAtTime(TimeUnit.DAYS.toMillis((long) (365.25 * 10)), Payer.noInsurance);
    Entry addCondition = person.record.conditionStart(TimeUnit.DAYS.toMillis((long) (365.25 * 10)),
        "192127007");
>>>>>>> eae79dd3
    addCondition.name = "Child attention deficit disorder";
    Code addCode = new Code("SNOMED", "192127007", "Child attention deficit disorder");
    addCondition.codes.add(addCode);

    // Asthma starts
    Entry asthmaCondition = person.record.conditionStart(
        TimeUnit.DAYS.toMillis((long) (365.25 * 10)), "195967001");
    asthmaCondition.name = "Asthma";
    Code asthmaCode = new Code("SNOMED", "195967001", "Asthma");
    asthmaCondition.codes.add(asthmaCode);

    // ADD ends
    person.record.conditionEnd((TimeUnit.DAYS.toMillis((long) (365.25 * 15) - 1)), "192127007");

    // Diabetes starts
    Entry diabetesCondition = person.record.conditionStart(
        TimeUnit.DAYS.toMillis((long) (365.25 * 20)), "44054006");
    diabetesCondition.name = "Diabetes";
    Code diabetesCode = new Code("SNOMED", "44054006", "Diabetes");
    diabetesCondition.codes.add(diabetesCode);

    // Asthma ends
    person.record.conditionEnd((TimeUnit.DAYS.toMillis((long) (365.25 * 25) - 1)), "195967001");
  }

  @Test
  public void testCalculateLiving() {
    // living patient
    // + 1 ms because (365.25 * 35) = 12783.75 as double and 12783 as long
    double[] qol = QualityOfLifeModule.calculate(person, TimeUnit.DAYS.toMillis(stopTime));

    double dalyLiving = qol[0];
    double qalyLiving = qol[1];
    assertEquals(true, (dalyLiving > 2.2 && dalyLiving < 2.3));
    assertEquals(true, (qalyLiving > 32 && qalyLiving < 33));
  }

  @Test
  public void testCalculateDeceased() {
    // deceased patient
<<<<<<< HEAD
    person.events.create(
        TimeUnit.DAYS.toMillis((long) (365.25 * 35)), "death", "QualityOfLifeTest", true);
=======
    long time = TimeUnit.DAYS.toMillis((long) (365.25 * 35));
    person.recordDeath(time, null);
>>>>>>> eae79dd3
    double[] qol = QualityOfLifeModule.calculate(person, TimeUnit.DAYS.toMillis(stopTime));

    double dalyDeceased = qol[0];
    double qalyDeceased = qol[1];
    assertEquals(true, (dalyDeceased > 54 && dalyDeceased < 55));
    assertEquals(true, (qalyDeceased > 32 && qalyDeceased < 33));
  }

  @Test
  public void testConditionsInYear() {
    List<Entry> allConditions = new ArrayList<Entry>();
    for (Encounter e : person.record.encounters) {
      for (Entry condition : e.conditions) {
        allConditions.add(condition);
      }
    }

    // conditions in year 5
    List<Entry> conditionsYear5 = QualityOfLifeModule.conditionsInYear(allConditions,
        TimeUnit.DAYS.toMillis((long) (365.25 * 5)),
        TimeUnit.DAYS.toMillis((long) (365.25 * 6)));
    List<Entry> empty = new ArrayList<Entry>();
    assertEquals(empty, conditionsYear5);

    // conditions in year 10
    List<Entry> conditionsYear10 = QualityOfLifeModule.conditionsInYear(allConditions,
        TimeUnit.DAYS.toMillis((long) (365.25 * 10)),
        TimeUnit.DAYS.toMillis((long) (365.25 * 11)));
    assertEquals(2, conditionsYear10.size());
    assertEquals("Child attention deficit disorder", conditionsYear10.get(0).name);
    assertEquals("Asthma", conditionsYear10.get(1).name);

    // conditions in year 30
    List<Entry> conditionsYear30 = QualityOfLifeModule.conditionsInYear(allConditions,
        TimeUnit.DAYS.toMillis((long) (365.25 * 30)),
        TimeUnit.DAYS.toMillis((long) (365.25 * 31)));
    assertEquals(1, conditionsYear30.size());
    assertEquals("Diabetes", conditionsYear30.get(0).name);
  }

  @Test
  public void testWeight() {
    // age 15 with disability weight of 0.45
    double weight = QualityOfLifeModule.weight(0.45, 15);
    assertEquals(true, (weight > 0.614 && weight < 0.615));
  }
}<|MERGE_RESOLUTION|>--- conflicted
+++ resolved
@@ -34,8 +34,8 @@
     // Ensure Person's payer is not null
     Payer.loadNoInsurance();
     person.setPayerAtTime(0L, Payer.noInsurance);
+    person.setPayerAtTime(TimeUnit.DAYS.toMillis((long) (365.25 * 10)), Payer.noInsurance);
 
-<<<<<<< HEAD
     // Diabetes - code = 44054006;  dw = 0.031, 0.049, 0.072
     // ADD      - code = 192127007; dw = 0.028, 0.045, 0.066
     // Asthma   - code = 195967001; dw = 0.015, 0.036, 0.133
@@ -50,22 +50,6 @@
     // ADD starts
     Entry addCondition = person.record.conditionStart(
         TimeUnit.DAYS.toMillis((long) (365.25 * 10)), "192127007");
-=======
-    // Diabetes - code = 44054006; dw = 0.049
-    // ADD - code = 192127007; dw = 0.045
-    // Asthma - code = 195967001; dw = 0.015
-
-    // asthma
-    // |-----------------|
-    // ADD diabetes
-    // |-----| |-----------------|
-    // |-----|-----|-----|-----|-----|-----|-----|
-    // 0 5 10 15 20 25 30 35
-
-    person.setPayerAtTime(TimeUnit.DAYS.toMillis((long) (365.25 * 10)), Payer.noInsurance);
-    Entry addCondition = person.record.conditionStart(TimeUnit.DAYS.toMillis((long) (365.25 * 10)),
-        "192127007");
->>>>>>> eae79dd3
     addCondition.name = "Child attention deficit disorder";
     Code addCode = new Code("SNOMED", "192127007", "Child attention deficit disorder");
     addCondition.codes.add(addCode);
@@ -106,13 +90,8 @@
   @Test
   public void testCalculateDeceased() {
     // deceased patient
-<<<<<<< HEAD
-    person.events.create(
-        TimeUnit.DAYS.toMillis((long) (365.25 * 35)), "death", "QualityOfLifeTest", true);
-=======
     long time = TimeUnit.DAYS.toMillis((long) (365.25 * 35));
     person.recordDeath(time, null);
->>>>>>> eae79dd3
     double[] qol = QualityOfLifeModule.calculate(person, TimeUnit.DAYS.toMillis(stopTime));
 
     double dalyDeceased = qol[0];

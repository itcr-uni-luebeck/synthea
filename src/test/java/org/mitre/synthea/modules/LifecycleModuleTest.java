package org.mitre.synthea.modules;

import static org.junit.Assert.assertEquals;

import org.junit.AfterClass;
import org.junit.Assert;
import org.junit.BeforeClass;
import org.junit.Test;
import org.mitre.synthea.helpers.Config;
import org.mitre.synthea.helpers.PhysiologyValueGenerator;
import org.mitre.synthea.helpers.Utilities;
import org.mitre.synthea.world.agents.Person;
import org.mitre.synthea.world.concepts.VitalSign;

public class LifecycleModuleTest {
  public static boolean deathByNaturalCauses;
  
  @BeforeClass
  public static void before() {
    deathByNaturalCauses = LifecycleModule.ENABLE_DEATH_BY_NATURAL_CAUSES;
  }

  @AfterClass
  public static void after() {
    LifecycleModule.ENABLE_DEATH_BY_NATURAL_CAUSES = deathByNaturalCauses;
  }

  @Test
  public void testDeathByNaturalCauses() {
    LifecycleModule.ENABLE_DEATH_BY_NATURAL_CAUSES = true;
    Person person = new Person(0L);
    long time = System.currentTimeMillis();
    long birth = time - Utilities.convertTime("years", 100);
    person.attributes.put(Person.BIRTHDATE, birth);
    for (int i = 0; i < 100000; i++) {
      LifecycleModule.death(person, time);
    }
    assertEquals(false, person.alive(time));
  }

  @Test
  public void testLikelihoodOfDeathInputs() {
    // should handle zero to very old
    for (int age = 0; age < 100; age++) {
      double likelihood = LifecycleModule.likelihoodOfDeath(age);
      Assert.assertTrue(likelihood >= 0);
    }
  }

  @Test
  public void testAdherenceFade() {
    Person person = new Person(0L);
    long time = System.currentTimeMillis();
    person.attributes.put(Person.ADHERENCE, true);
    person.attributes.put(LifecycleModule.ADHERENCE_PROBABILITY, 1.0);
    for (int i = 0; i < 5; i++) {
      double before = (Double) person.attributes.get(LifecycleModule.ADHERENCE_PROBABILITY);
      LifecycleModule.adherence(person, time);
      double after = (Double) person.attributes.get(LifecycleModule.ADHERENCE_PROBABILITY);
      Assert.assertTrue(after < before);
    }
  }

  @Test
  public void testPercentileForBMI() {
    double percentile = LifecycleModule.percentileForBMI(18.37736191, "M", 26);
    Assert.assertEquals(0.9, percentile, 0.01);
  }
<<<<<<< HEAD
  
  @Test
  public void testPhysiologyEnabled() {
    boolean enablePhysiology = LifecycleModule.ENABLE_PHYSIOLOGY_GENERATORS;
    LifecycleModule.ENABLE_PHYSIOLOGY_GENERATORS = true;
    Person person = new Person(0L);
    
    // Need to set some attributes for birth to work properly
    person.attributes.put(Person.GENDER, "F");
    person.attributes.put(Person.RACE, "white");
    person.attributes.put(Person.ETHNICITY, "english");
    
    LifecycleModule.birth(person, 0);
    
    // Person should have some PhysiologyValueGenerators
    Assert.assertEquals(person.vitalSigns.get(VitalSign.SYSTOLIC_BLOOD_PRESSURE).getClass(),
        PhysiologyValueGenerator.class);
    Assert.assertEquals(person.vitalSigns.get(VitalSign.DIASTOLIC_BLOOD_PRESSURE).getClass(),
        PhysiologyValueGenerator.class);
    
    LifecycleModule.ENABLE_PHYSIOLOGY_GENERATORS = enablePhysiology;
=======

  @Test
  public void lookupGrowthChart() {
//    Uncomment to check performance.
//    long start = System.currentTimeMillis();
//    for (int i = 0; i < 1000000; i++) {
    double height = LifecycleModule.lookupGrowthChart("height", "M", 24, 0.5);
    Assert.assertEquals(86.86160934, height, 0.01);
//    }
//    long end = System.currentTimeMillis();
//    System.out.println("Time to complete: " + (end - start));
>>>>>>> 8c92315e
  }
}<|MERGE_RESOLUTION|>--- conflicted
+++ resolved
@@ -66,7 +66,18 @@
     double percentile = LifecycleModule.percentileForBMI(18.37736191, "M", 26);
     Assert.assertEquals(0.9, percentile, 0.01);
   }
-<<<<<<< HEAD
+
+  @Test
+  public void lookupGrowthChart() {
+//    Uncomment to check performance.
+//    long start = System.currentTimeMillis();
+//    for (int i = 0; i < 1000000; i++) {
+    double height = LifecycleModule.lookupGrowthChart("height", "M", 24, 0.5);
+    Assert.assertEquals(86.86160934, height, 0.01);
+//    }
+//    long end = System.currentTimeMillis();
+//    System.out.println("Time to complete: " + (end - start));
+  }
   
   @Test
   public void testPhysiologyEnabled() {
@@ -88,18 +99,5 @@
         PhysiologyValueGenerator.class);
     
     LifecycleModule.ENABLE_PHYSIOLOGY_GENERATORS = enablePhysiology;
-=======
-
-  @Test
-  public void lookupGrowthChart() {
-//    Uncomment to check performance.
-//    long start = System.currentTimeMillis();
-//    for (int i = 0; i < 1000000; i++) {
-    double height = LifecycleModule.lookupGrowthChart("height", "M", 24, 0.5);
-    Assert.assertEquals(86.86160934, height, 0.01);
-//    }
-//    long end = System.currentTimeMillis();
-//    System.out.println("Time to complete: " + (end - start));
->>>>>>> 8c92315e
   }
 }
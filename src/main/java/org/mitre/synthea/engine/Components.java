--- conflicted
+++ resolved
@@ -1,11 +1,5 @@
 package org.mitre.synthea.engine;
 
-<<<<<<< HEAD
-import java.util.ArrayList;
-import java.util.List;
-
-import org.apache.commons.lang3.StringUtils;
-=======
 import java.io.IOException;
 import java.security.MessageDigest;
 import java.security.NoSuchAlgorithmException;
@@ -16,7 +10,6 @@
 import org.apache.commons.lang3.StringUtils;
 import org.mitre.synthea.helpers.ChartRenderer;
 import org.mitre.synthea.helpers.ChartRenderer.PersonChartConfig;
->>>>>>> dca815fc
 import org.mitre.synthea.helpers.TimeSeriesData;
 import org.mitre.synthea.world.agents.Person;
 
@@ -112,8 +105,6 @@
     // Format for the output decimal numbers
     // See https://docs.oracle.com/javase/8/docs/api/java/text/DecimalFormat.html
     public String decimalFormat;
-<<<<<<< HEAD
-=======
 
     public SampledData() {}
   
@@ -129,7 +120,6 @@
       attributes = other.attributes;
       series = other.series;
     }
->>>>>>> dca815fc
     
     /**
      * Retrieves the actual data lists from the given Person according to
@@ -165,8 +155,6 @@
       }
     }
   }
-<<<<<<< HEAD
-=======
 
   /**
    * Attachment class to support inline image file generation,
@@ -287,6 +275,5 @@
       }
     }
   }
->>>>>>> dca815fc
 
 }
--- conflicted
+++ resolved
@@ -192,7 +192,6 @@
     }
   }
 
-<<<<<<< HEAD
   /**
    * Assign a geographic location to the given Clinician. Location includes City, State, Zip, and
    * Coordinate. If cityName is given, then Zip and Coordinate are restricted to valid values for
@@ -229,12 +228,8 @@
     }
   }
   
-  private static Map<String, String> loadAbbreviations() {
-    Map<String, String> abbreviations = new HashMap<String, String>();
-=======
   private static LinkedHashMap<String, String> loadAbbreviations() {
     LinkedHashMap<String, String> abbreviations = new LinkedHashMap<String, String>();
->>>>>>> 0fd5dd9a
     String filename = null;
     try {
       filename = Config.get("generate.geography.zipcodes.default_file");
@@ -294,8 +289,6 @@
     return null;
   }
 
-<<<<<<< HEAD
-=======
   private static Map<String, String> loadTimezones() {
     HashMap<String, String> timezones = new HashMap<String, String>();
     String filename = null;
@@ -325,5 +318,4 @@
   public static String getTimezoneByState(String state) {
     return timezones.get(state);
   }
->>>>>>> 0fd5dd9a
 }
{
  "name": "Osteoporosis",
  "remarks": [
    "This very basic module uses pure prevalence stats to just set osteoporosis on patients based on age/sex",
    "https://www.iofbonehealth.org/facts-statistics",
    "In reality osteoporosis is progressive and gets worse over time, it doesn't suddenly onset one day"
  ],
  "states": {
    "Initial": {
      "type": "Initial",
      "conditional_transition": [
        {
          "condition": {
            "condition_type": "Gender",
            "gender": "M"
          },
          "transition": "Male"
        },
        {
          "condition": {
            "condition_type": "Gender",
            "gender": "F"
          },
          "transition": "Female"
        }
      ]
    },
    "Female": {
      "type": "Simple",
      "remarks": [
        "Osteoporosis is estimated to affect 200 million women worldwide",
        "approximately one-tenth of women aged 60, one-fifth of women aged 70, ",
        "two-fifths of women aged 80 and two-thirds of women aged 90",
        "https://www.iofbonehealth.org/facts-statistics"
      ],
      "distributed_transition": [
        {
          "distribution": 0.1,
          "transition": "Onset_Age_60"
        },
        {
          "distribution": 0.1,
          "transition": "Onset_Age_70",
          "remarks": "== 1/5 minus the 1/10 from the previous entry"
        },
        {
          "distribution": 0.2,
          "transition": "Onset_Age_80",
          "remarks": "== 2/5 minus the 1/5 from the previous entry"
        },
        {
          "distribution": 0.2667,
          "transition": "Onset_Age_90",
          "remarks": "== 2/3 minus the 2/5 from the previous entry"
        },
        {
          "distribution": 0.3333,
          "transition": "Terminal"
        }
      ]
    },
    "Male": {
      "type": "Simple",
      "remarks": [
        "statistics for men are not as easy to find as for women",
        "Worldwide, 1 in 3 women over age 50 will experience osteoporotic fractures, as will 1 in 5 men aged over 50",
        "so for this model we scale the %s for women by .6 (.333 * .6 = .2)"
      ],
      "distributed_transition": [
        {
          "distribution": 0.06,
          "transition": "Onset_Age_60"
        },
        {
          "distribution": 0.06,
          "transition": "Onset_Age_70"
        },
        {
          "distribution": 0.12,
          "transition": "Onset_Age_80"
        },
        {
          "distribution": 0.16,
          "transition": "Onset_Age_90"
        },
        {
          "distribution": 0.44,
          "transition": "Terminal"
        }
      ]
    },
    "Onset_Age_60": {
      "type": "Delay",
      "exact": {
        "quantity": 60,
        "unit": "years"
      },
      "direct_transition": "Onset_Osteoporosis"
    },
    "Onset_Age_70": {
      "type": "Delay",
      "exact": {
        "quantity": 70,
        "unit": "years"
      },
      "direct_transition": "Onset_Osteoporosis"
    },
    "Onset_Age_80": {
      "type": "Delay",
      "exact": {
        "quantity": 80,
        "unit": "years"
      },
      "direct_transition": "Onset_Osteoporosis"
    },
    "Onset_Age_90": {
      "type": "Delay",
      "exact": {
        "quantity": 90,
        "unit": "years"
      },
      "direct_transition": "Onset_Osteoporosis"
    },
<<<<<<< HEAD

    "Onset_Osteoporosis" : {
      "type" : "SetAttribute",
      "attribute" : "osteoporosis",
      "value" : true,
      "direct_transition" : "Osteoporosis_Symptom1"
    },
     "Osteoporosis_Symptom1": {
      "type": "Symptom",
      "symptom": "Decrease in Height",
      "range": {
        "low": 0,
        "high": 10
      },
=======
    "Onset_Osteoporosis": {
      "type": "SetAttribute",
      "attribute": "osteoporosis",
      "value": true,
>>>>>>> 12840fce
      "direct_transition": "Wellness_Encounter"
    },
    "Wellness_Encounter": {
      "type": "Encounter",
      "wellness": true,
      "conditional_transition": [
        {
          "condition": {
            "condition_type": "Active Condition",
            "codes": [
              {
                "system": "SNOMED-CT",
                "code": "64859006",
                "display": "Osteoporosis (disorder)"
              }
            ]
          },
          "transition": "Consider_Medication"
        },
        {
          "transition": "Osteoporosis_Workup"
        }
      ]
    },
    "Osteoporosis_Workup": {
      "type": "Procedure",
      "codes": [
        {
          "system": "SNOMED-CT",
          "code": "312681000",
          "display": "Bone density scan (procedure)"
        }
      ],
      "direct_transition": "Bone_Density"
    },
    "Bone_Density": {
      "type": "Observation",
      "category": "procedure",
      "codes": [
        {
          "system": "LOINC",
          "code": "38265-5",
          "display": "DXA [T-score] Bone density"
        }
      ],
      "range": {
        "low": -3.8,
        "high": -2.5
      },
      "unit": "{T-score}",
      "remarks": [
        "WHO definition of osteoporosis is a T-score < 2.5",
        "https://www.ncbi.nlm.nih.gov/pmc/articles/PMC1963365/"
      ],
      "direct_transition": "Diagnose_Osteoporosis"
    },
    "Diagnose_Osteoporosis": {
      "type": "ConditionOnset",
      "codes": [
        {
          "system": "SNOMED-CT",
          "code": "64859006",
          "display": "Osteoporosis (disorder)"
        }
      ],
      "direct_transition": "Consider_Medication"
    },
    "Consider_Medication": {
      "type": "Simple",
      "conditional_transition": [
        {
          "condition": {
            "condition_type": "Date",
            "operator": ">=",
            "year": 1995
          },
          "transition": "Prescribe_Bisphosphate"
        },
        {
          "transition": "Terminal",
          "remarks": "bisphosphates are the best medicine for osteoporosis, but not available until ~1995"
        }
      ]
    },
    "Prescribe_Bisphosphate": {
      "type": "MedicationOrder",
      "codes": [
        {
          "system": "RxNorm",
          "code": "904420",
          "display": "Alendronic acid 10 MG [Fosamax]"
        }
      ],
      "direct_transition": "Terminal"
    },
    "Terminal": {
      "type": "Terminal"
    }
  }
}<|MERGE_RESOLUTION|>--- conflicted
+++ resolved
@@ -121,8 +121,6 @@
       },
       "direct_transition": "Onset_Osteoporosis"
     },
-<<<<<<< HEAD
-
     "Onset_Osteoporosis" : {
       "type" : "SetAttribute",
       "attribute" : "osteoporosis",
@@ -136,12 +134,6 @@
         "low": 0,
         "high": 10
       },
-=======
-    "Onset_Osteoporosis": {
-      "type": "SetAttribute",
-      "attribute": "osteoporosis",
-      "value": true,
->>>>>>> 12840fce
       "direct_transition": "Wellness_Encounter"
     },
     "Wellness_Encounter": {
